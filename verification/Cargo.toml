--- conflicted
+++ resolved
@@ -18,11 +18,8 @@
 storage = { path = "../storage" }
 bitcrypto = { path = "../crypto" }
 rustc-hex = "2"
-<<<<<<< HEAD
 bitvec = "0.10"
-=======
 bitflags = "1.0"
->>>>>>> b859c210
 
 [dev-dependencies]
 rand = "0.4"
