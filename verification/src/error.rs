--- conflicted
+++ resolved
@@ -130,11 +130,8 @@
 	DuplicateJoinSplitNullifier(usize, usize),
 	/// Transaction has sapling spends with duplicate nullifiers. Sapling spends indexes are provided.
 	DuplicateSaplingSpendNullifier(usize, usize),
-<<<<<<< HEAD
 	/// Join split already declared earlier in the chain.
 	JoinSplitDeclared(H256),
-=======
 	/// Transaction sapling verification has failed.
 	InvalidSapling,
->>>>>>> a360c5ad
 }
