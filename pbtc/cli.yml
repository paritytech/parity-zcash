--- conflicted
+++ resolved
@@ -72,11 +72,7 @@
         value_name: URL
     - jsonrpc-apis:
         long: jsonrpc-apis
-<<<<<<< HEAD
-        help: Specify the APIs available through the JSONRPC interface. APIS is a comma-delimited list of API names.
-=======
         help: Specify the APIs available through the JSONRPC interface. APIS is a comma-delimited list of API name. Available APIs are blockchain, network, miner, raw.
->>>>>>> 0eefd51b
         takes_value: true
         value_name: APIS
     - jsonrpc-hosts:
@@ -111,8 +107,4 @@
         args:
             - BLOCK:
                 required: true
-<<<<<<< HEAD
-                help: Either block hash, or block number.
-=======
-                help: Either block hash, or block number
->>>>>>> 0eefd51b
+                help: Either block hash, or block number.