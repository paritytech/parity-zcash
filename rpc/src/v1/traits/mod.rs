--- conflicted
+++ resolved
@@ -1,12 +1,7 @@
-<<<<<<< HEAD
 mod blockchain;
+mod miner;
 mod raw;
 
 pub use self::blockchain::BlockChain;
-=======
-mod miner;
-mod raw;
-
 pub use self::miner::Miner;
->>>>>>> 678febcc
 pub use self::raw::Raw;