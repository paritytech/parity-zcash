[package]
name = "db"
version = "0.1.0"
authors = ["Nikolay Volf <nikvolf@gmail.com>"]

[dependencies]
elastic-array = "0.5"
rocksdb = { git = "https://github.com/ethcore/rust-rocksdb" }
ethcore-devtools = { path = "../devtools" }
<<<<<<< HEAD
parking_lot = "0.2"
primitives = { path = "../primitives" }
byteorder = "0.5"
chain = { path = "../chain"  }
serialization = { path = "../serialization" }
=======
parking_lot = "0.3"
>>>>>>> 655748d9
<|MERGE_RESOLUTION|>--- conflicted
+++ resolved
@@ -7,12 +7,8 @@
 elastic-array = "0.5"
 rocksdb = { git = "https://github.com/ethcore/rust-rocksdb" }
 ethcore-devtools = { path = "../devtools" }
-<<<<<<< HEAD
-parking_lot = "0.2"
 primitives = { path = "../primitives" }
 byteorder = "0.5"
 chain = { path = "../chain"  }
 serialization = { path = "../serialization" }
-=======
-parking_lot = "0.3"
->>>>>>> 655748d9
+parking_lot = "0.3"